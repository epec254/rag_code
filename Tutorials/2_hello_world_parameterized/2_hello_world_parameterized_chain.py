--- conflicted
+++ resolved
@@ -1,10 +1,6 @@
 # Databricks notebook source
 # DBTITLE 1,Install RAG Studio packages
-<<<<<<< HEAD
-# MAGIC %pip install databricks-rag-studio mlflow>=2.13  langchain==0.2.0 langchain_core==0.2.0 langchain_community==0.2.0
-=======
-# MAGIC %pip install databricks-rag-studio 'mlflow>=2.13'
->>>>>>> 8256e1cf
+# MAGIC %pip install databricks-rag-studio 'mlflow>=2.13'  langchain==0.2.0 langchain_core==0.2.0 langchain_community==0.2.0
 
 # COMMAND ----------
 
